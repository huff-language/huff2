--- conflicted
+++ resolved
@@ -3,10 +3,6 @@
 use chumsky::span::SimpleSpan;
 use evm_glue::opcodes::Opcode;
 
-<<<<<<< HEAD
-#[derive(Debug, Clone, PartialEq, Eq)]
-pub struct Root<'src>(pub Box<[Definition<'src>]>);
-=======
 #[derive(Debug, PartialEq, Eq)]
 pub struct Root<'src>(pub Box<[RootSection<'src>]>);
 
@@ -15,7 +11,6 @@
     Definition(Definition<'src>),
     Include(Spanned<&'src str>),
 }
->>>>>>> ff69c521
 
 #[derive(Debug, Clone, PartialEq, Eq)]
 pub enum Definition<'src> {
@@ -60,7 +55,6 @@
     pub body: Box<[MacroStatement<'src>]>,
 }
 
-<<<<<<< HEAD
 impl<'src> IdentifiableNode<'src> for Macro<'src> {
     fn ident(&self) -> &'src str {
         self.name.ident()
@@ -68,19 +62,13 @@
 }
 
 #[derive(Debug, Clone, PartialEq, Eq)]
-=======
-#[derive(Debug, PartialEq, Eq)]
->>>>>>> ff69c521
 pub enum ConstExpr {
     Value(U256),
     FreeStoragePointer,
 }
 
-<<<<<<< HEAD
+
 #[derive(Debug, Clone, PartialEq, Eq)]
-=======
-#[derive(Debug, PartialEq, Eq)]
->>>>>>> ff69c521
 pub enum MacroStatement<'src> {
     LabelDefinition(Spanned<&'src str>),
     Instruction(Instruction<'src>),
