--- conflicted
+++ resolved
@@ -341,24 +341,14 @@
     recursive(|sol_raw_type| {
         let sol_raw_primitive_type = ident().map(|(typ, _)| typ.to_string());
 
-<<<<<<< HEAD
         let sol_raw_event_primitive_type = sol_raw_primitive_type
             .clone()
             .then_ignore(just(Ident("indexed")));
 
-        let sol_raw_tuple_type = just(Punct('('))
-            .ignore_then(
-                sol_raw_type
-                    .separated_by(just(Punct(',')))
-                    .collect::<Vec<_>>(),
-            )
-            .then_ignore(just(Punct(')')))
-=======
         let sol_raw_tuple_type = sol_raw_type
             .separated_by(punct(','))
             .collect::<Vec<_>>()
             .delimited_by(punct('('), punct(')'))
->>>>>>> fe4dfe8e
             .map(|types| {
                 let mut result = "(".to_string();
                 let types = types.into_iter().collect::<Vec<_>>().join(",");
@@ -367,27 +357,7 @@
                 result
             });
 
-<<<<<<< HEAD
-        choice((
-            sol_raw_event_primitive_type,
-            sol_raw_primitive_type,
-            sol_raw_tuple_type,
-        ))
-        .then(
-            just(Punct('['))
-                .ignore_then(dec().or_not())
-                .then_ignore(just(Punct(']')))
-                .or_not(),
-        )
-        .then_ignore(ident().or_not())
-        .map(|(typ, slice)| {
-            let mut result = typ;
-            if let Some(size) = slice {
-                result.push('[');
-                if let Some((n, _span)) = size {
-                    result.push_str(&n.to_string());
-=======
-        choice((sol_raw_primitive_type, sol_raw_tuple_type))
+        choice((sol_raw_event_primitive_type, sol_raw_primitive_type, sol_raw_tuple_type))
             .then(
                 punct('[')
                     .ignore_then(dec().or_not())
@@ -403,7 +373,6 @@
                         result.push_str(&n.to_string());
                     }
                     result.push(']');
->>>>>>> fe4dfe8e
                 }
                 result.push(']');
             }
