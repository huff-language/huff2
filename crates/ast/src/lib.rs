mod lexer;
mod parser;
<<<<<<< HEAD
mod util;
=======

pub use error::Error;
pub use parser::parse;

pub type Span = std::ops::Range<usize>;

lalrpop_util::lalrpop_mod!(
    #[allow(clippy::all)]
    grammar
);
>>>>>>> aa340ec4

use alloy_dyn_abi::DynSolType;
use alloy_primitives::U256;
use chumsky::span::SimpleSpan;
use evm_glue::opcodes::Opcode;

<<<<<<< HEAD
pub use parser::parse;

=======
#[derive(Debug, PartialEq, Eq)]
>>>>>>> aa340ec4
pub struct Root<'src>(pub Box<[Definition<'src>]>);

#[derive(Debug, PartialEq, Eq)]
pub enum Definition<'src> {
    Macro(Macro<'src>),
    Constant {
<<<<<<< HEAD
        name: Spanned<&'src str>,
        value: U256,
    },
    Jumptable(Jumptable<'src>),
    Table {
        name: Spanned<&'src str>,
=======
        name: (Span, &'src str),
        value: U256,
    },
    Jumptable(Jumptable<'src>),
    Codetable {
        name: (Span, &'src str),
>>>>>>> aa340ec4
        data: Box<[u8]>,
    },
    SolFunction(SolFunction<'src>),
    SolEvent(SolEvent<'src>),
    SolError(SolError<'src>),
}

#[derive(Debug, PartialEq, Eq)]
pub struct Macro<'src> {
<<<<<<< HEAD
    pub name: Spanned<&'src str>,
    pub args: Box<[Spanned<&'src str>]>,
    pub takes_returns: Option<(Spanned<usize>, Spanned<usize>)>,
    pub body: Box<[MacroStatement<'src>]>,
=======
    pub name: (Span, &'src str),
    pub args: Box<[(Span, &'src str)]>,
    pub takes_returns: Option<(usize, usize)>,
    pub body: Box<[(Span, MacroStatement<'src>)]>,
>>>>>>> aa340ec4
}

#[derive(Debug, PartialEq, Eq)]
pub enum MacroStatement<'src> {
    LabelDefinition(Spanned<&'src str>),
    Instruction(Instruction<'src>),
    Invoke(Invoke<'src>),
}

#[derive(Debug, PartialEq, Eq)]
pub enum Instruction<'src> {
    Op(Spanned<Opcode>),
    LabelReference(Spanned<&'src str>),
    MacroArgReference(Spanned<&'src str>),
    ConstantReference(Spanned<&'src str>),
}

#[derive(Debug, PartialEq, Eq)]
pub enum Invoke<'src> {
    Macro {
<<<<<<< HEAD
        name: Spanned<&'src str>,
        args: Box<[Instruction<'src>]>,
=======
        name: (Span, &'src str),
        args: Box<[(Span, Instruction<'src>)]>,
>>>>>>> aa340ec4
    },
    BuiltinTableStart(Spanned<&'src str>),
    BuiltinTableSize(Spanned<&'src str>),
    BuiltinCodeSize(Spanned<&'src str>),
    BuiltinCodeOffset(Spanned<&'src str>),
    BuiltinFuncSig(Spanned<&'src str>),
    BuiltinEventHash(Spanned<&'src str>),
    BuiltinError(Spanned<&'src str>),
}

#[derive(Debug, PartialEq, Eq)]
pub struct Jumptable<'src> {
    pub name: (Span, &'src str),
    pub size: u8,
    pub labels: Box<[&'src str]>,
}

#[derive(Debug, PartialEq, Eq)]
pub struct SolFunction<'src> {
    pub name: Spanned<&'src str>,
    pub args: Box<[Spanned<DynSolType>]>,
    pub rets: Box<[Spanned<DynSolType>]>,
}

#[derive(Debug, PartialEq, Eq)]
pub struct SolEvent<'src> {
    pub name: Spanned<&'src str>,
    pub args: Box<[Spanned<DynSolType>]>,
}

#[derive(Debug, PartialEq, Eq)]
pub struct SolError<'src> {
    pub name: Spanned<&'src str>,
    pub args: Box<[Spanned<DynSolType>]>,
}

/// A span.
pub type Span = SimpleSpan<usize>;

/// A spanned value.
pub type Spanned<T> = (T, Span);<|MERGE_RESOLUTION|>--- conflicted
+++ resolved
@@ -1,52 +1,27 @@
 mod lexer;
 mod parser;
-<<<<<<< HEAD
 mod util;
-=======
-
-pub use error::Error;
-pub use parser::parse;
-
-pub type Span = std::ops::Range<usize>;
-
-lalrpop_util::lalrpop_mod!(
-    #[allow(clippy::all)]
-    grammar
-);
->>>>>>> aa340ec4
 
 use alloy_dyn_abi::DynSolType;
 use alloy_primitives::U256;
 use chumsky::span::SimpleSpan;
 use evm_glue::opcodes::Opcode;
 
-<<<<<<< HEAD
 pub use parser::parse;
 
-=======
 #[derive(Debug, PartialEq, Eq)]
->>>>>>> aa340ec4
 pub struct Root<'src>(pub Box<[Definition<'src>]>);
 
 #[derive(Debug, PartialEq, Eq)]
 pub enum Definition<'src> {
     Macro(Macro<'src>),
     Constant {
-<<<<<<< HEAD
         name: Spanned<&'src str>,
         value: U256,
     },
     Jumptable(Jumptable<'src>),
     Table {
         name: Spanned<&'src str>,
-=======
-        name: (Span, &'src str),
-        value: U256,
-    },
-    Jumptable(Jumptable<'src>),
-    Codetable {
-        name: (Span, &'src str),
->>>>>>> aa340ec4
         data: Box<[u8]>,
     },
     SolFunction(SolFunction<'src>),
@@ -56,17 +31,10 @@
 
 #[derive(Debug, PartialEq, Eq)]
 pub struct Macro<'src> {
-<<<<<<< HEAD
     pub name: Spanned<&'src str>,
     pub args: Box<[Spanned<&'src str>]>,
     pub takes_returns: Option<(Spanned<usize>, Spanned<usize>)>,
     pub body: Box<[MacroStatement<'src>]>,
-=======
-    pub name: (Span, &'src str),
-    pub args: Box<[(Span, &'src str)]>,
-    pub takes_returns: Option<(usize, usize)>,
-    pub body: Box<[(Span, MacroStatement<'src>)]>,
->>>>>>> aa340ec4
 }
 
 #[derive(Debug, PartialEq, Eq)]
@@ -87,13 +55,8 @@
 #[derive(Debug, PartialEq, Eq)]
 pub enum Invoke<'src> {
     Macro {
-<<<<<<< HEAD
         name: Spanned<&'src str>,
         args: Box<[Instruction<'src>]>,
-=======
-        name: (Span, &'src str),
-        args: Box<[(Span, Instruction<'src>)]>,
->>>>>>> aa340ec4
     },
     BuiltinTableStart(Spanned<&'src str>),
     BuiltinTableSize(Spanned<&'src str>),
